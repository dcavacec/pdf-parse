<<<<<<< HEAD
# PDF Parse

A Python library for extracting and parsing tabular data from PDF documents.

## Description

PDF Parse is a powerful tool designed to extract structured tabular data from PDF files. Whether you're working with financial reports, data tables, or any document containing tabular information, this library provides an easy-to-use interface for parsing and extracting the data you need.

## Features

- **Tabular Data Extraction**: Extract tables from PDF documents with high accuracy
- **Multiple Output Formats**: Export parsed data to CSV, JSON, or Python data structures
- **Flexible Parsing**: Handle various table formats and layouts
- **Easy Integration**: Simple API for quick integration into your projects
- **Robust Error Handling**: Graceful handling of malformed or complex PDF structures

## Installation

### Prerequisites

- Python 3.7 or higher
- pip (Python package installer)

### Install from Source

```bash
# Clone the repository
git clone https://github.com/yourusername/pdf-parse.git
cd pdf-parse

# Install dependencies
pip install -r requirements.txt

# Install the package
pip install .
```

### Install with pip (when available on PyPI)

```bash
pip install pdf-parse
```

## Quick Start

```python
from pdf_parse import PDFParser

# Initialize the parser
parser = PDFParser()

# Parse a PDF file
tables = parser.parse_pdf('document.pdf')

# Access the first table
if tables:
    first_table = tables[0]
    print(f"Found table with {first_table.row_count} rows and {first_table.column_count} columns")
    
    # Convert to CSV
    first_table.to_csv('output.csv')
    
    # Convert to JSON
    import json
    print(json.dumps(first_table.to_dict(), indent=2))
```

## Usage Examples

### Basic Table Extraction

See `examples/basic_usage.py` for a complete example:

```python
from pdf_parse import PDFParser

parser = PDFParser()
tables = parser.parse_pdf('financial_report.pdf')

for i, table in enumerate(tables):
    print(f"Table {i+1}:")
    print(table.to_string())
    print("-" * 50)
```

### Advanced Configuration

See `examples/advanced_usage.py` for advanced usage:

```python
from pdf_parse import PDFParser, ParseConfig

# Configure parsing options
config = ParseConfig(
    min_table_size=3,  # Minimum rows/columns for a valid table
    merge_cells=True,  # Merge spanned cells
    preserve_formatting=True,  # Keep original formatting
    page_range=(1, 5)  # Parse only pages 1-5
)

parser = PDFParser(config=config)
tables = parser.parse_pdf('complex_document.pdf')
```

### Command Line Interface

PDF Parse also includes a command-line interface:

```bash
# Extract tables from a PDF
pdf-parse document.pdf

# Export to CSV
pdf-parse document.pdf -o output.csv -f csv

# Parse specific pages
pdf-parse document.pdf -p 1-3

# Export specific table
pdf-parse document.pdf -t 2 -f json -o table2.json
```

### Batch Processing

```python
import os
from pdf_parse import PDFParser

parser = PDFParser()
pdf_files = [f for f in os.listdir('.') if f.endswith('.pdf')]

for pdf_file in pdf_files:
    print(f"Processing {pdf_file}...")
    tables = parser.parse_pdf(pdf_file)
    
    # Save each table to a separate CSV file
    for i, table in enumerate(tables):
        output_file = f"{pdf_file}_table_{i+1}.csv"
        table.to_csv(output_file)
        print(f"  Saved table {i+1} to {output_file}")
```

## API Reference

### PDFParser

Main class for parsing PDF documents.

#### Methods

- `parse_pdf(file_path: str) -> List[Table]`: Parse a PDF file and return a list of extracted tables
- `parse_pdf_from_bytes(pdf_bytes: bytes) -> List[Table]`: Parse PDF from byte data

### Table

Represents an extracted table from a PDF.

#### Properties

- `rows`: List of table rows
- `columns`: List of column names
- `data`: 2D list of table data

#### Methods

- `to_csv(file_path: str)`: Export table to CSV file
- `to_json(file_path: str)`: Export table to JSON file
- `to_dict() -> dict`: Convert table to dictionary
- `to_string() -> str`: Convert table to formatted string

### ParseConfig

Configuration options for PDF parsing.

#### Parameters

- `min_table_size`: Minimum number of rows/columns for a valid table
- `merge_cells`: Whether to merge spanned cells
- `preserve_formatting`: Whether to preserve original formatting
- `encoding`: Text encoding for output

## Contributing

We welcome contributions to PDF Parse! Here's how you can help:

### Development Setup

1. Fork the repository
2. Clone your fork: `git clone https://github.com/yourusername/pdf-parse.git`
3. Create a virtual environment: `python -m venv venv`
4. Activate the environment: `source venv/bin/activate` (Linux/Mac) or `venv\Scripts\activate` (Windows)
5. Install dependencies: `pip install -r requirements.txt`
6. Install in development mode: `pip install -e .`

### Running Examples

```bash
# Run basic usage example
python examples/basic_usage.py

# Run advanced usage example  
python examples/advanced_usage.py
```

### Making Changes

1. Create a feature branch: `git checkout -b feature/your-feature-name`
2. Make your changes
3. Add tests for new functionality
4. Run tests: `python -m pytest`
5. Run linting: `python -m flake8`
6. Commit your changes: `git commit -m "Add your feature"`
7. Push to your fork: `git push origin feature/your-feature-name`
8. Create a Pull Request

### Reporting Issues

If you find a bug or have a feature request, please:

1. Check existing issues first
2. Create a new issue with a clear description
3. Include sample PDF files if reporting parsing issues
4. Provide Python version and operating system information

## Project Structure

```
pdf-parse/
├── pdf_parse/           # Main package
│   ├── __init__.py      # Package initialization
│   ├── parser.py         # Main PDFParser class
│   ├── table.py          # Table class for data representation
│   ├── config.py         # ParseConfig class for options
│   └── cli.py            # Command-line interface
├── tests/               # Test suite
│   ├── test_parser.py    # Tests for PDFParser
│   └── test_table.py     # Tests for Table class
├── examples/            # Usage examples
│   ├── basic_usage.py    # Basic usage example
│   └── advanced_usage.py  # Advanced usage example
├── requirements.txt      # Python dependencies
├── setup.py             # Package installation script
├── README.md            # This file
└── LICENSE              # GPL v3.0 license
```

## Testing

Run the test suite:

```bash
# Run all tests
python -m pytest

# Run with coverage
python -m pytest --cov=pdf_parse

# Run specific test file
python -m pytest tests/test_parser.py

# Run tests with verbose output
python -m pytest -v
```

## License

This project is licensed under the GNU General Public License v3.0 - see the [LICENSE](LICENSE) file for details.

## Acknowledgments

- Built with [PyPDF2](https://github.com/py-pdf/PyPDF2) for PDF processing
- Inspired by the need for reliable PDF table extraction
- Thanks to all contributors who help improve this project

## Support

- 📖 [Documentation](https://github.com/yourusername/pdf-parse/wiki)
- 🐛 [Issue Tracker](https://github.com/yourusername/pdf-parse/issues)
- 💬 [Discussions](https://github.com/yourusername/pdf-parse/discussions)

## Changelog

### Version 1.0.0 (Planned)
- Initial release
- Basic table extraction functionality
- CSV and JSON export
- Configurable parsing options
=======
# PDF Table Extractor 📊

A comprehensive tool for extracting tabular data from PDF documents and loading into pandas DataFrames. This application provides multiple extraction methods, a user-friendly web interface, and command-line tools for processing PDF files containing tables.

## Features ✨

- **Multiple Extraction Methods**: Supports pdfplumber, tabula-py, and camelot-py
- **Auto Mode**: Automatically tries multiple methods for best results
- **Web Interface**: User-friendly Streamlit application
- **Command Line Interface**: CLI tool for batch processing
- **Flexible Output**: Save to Excel, CSV, or work directly with DataFrames
- **Page Selection**: Extract from specific pages or all pages
- **Error Handling**: Robust error handling and validation
- **Table Cleaning**: Automatic cleaning and standardization of extracted data

## Installation 🚀

1. **Clone or download the project files**

2. **Install dependencies**:
   ```bash
   pip install -r requirements.txt
   ```

3. **For camelot-py (optional but recommended)**:
   ```bash
   # On Ubuntu/Debian
   sudo apt-get install python3-tk ghostscript
   
   # On macOS
   brew install ghostscript
   
   # On Windows
   # Download and install Ghostscript from https://www.ghostscript.com/
   ```

## Quick Start 🏃‍♂️

### 1. Web Interface (Recommended)

```bash
streamlit run app.py
```

Then open your browser to `http://localhost:8501` and upload a PDF file.

### 2. Command Line Interface

```bash
# Extract all tables from a PDF
python cli.py input.pdf

# Extract from specific pages
python cli.py input.pdf --pages 1,3,5

# Use specific extraction method
python cli.py input.pdf --method tabula

# Save to Excel file
python cli.py input.pdf --output tables.xlsx
```

### 3. Python API

```python
from pdf_table_extractor import PDFTableExtractor

# Initialize extractor
extractor = PDFTableExtractor()

# Extract tables
tables = extractor.extract_tables_from_pdf('input.pdf', method='auto')

# Work with DataFrames
for i, table in enumerate(tables):
    print(f"Table {i+1}: {table.shape}")
    print(table.head())
```

## Usage Examples 📚

### Basic Usage

```python
from pdf_table_extractor import PDFTableExtractor

extractor = PDFTableExtractor()
tables = extractor.extract_tables_from_pdf('document.pdf')

# Save to Excel
extractor.save_tables_to_excel(tables, 'output.xlsx')

# Save to CSV files
extractor.save_tables_to_csv(tables, 'output_directory/')
```

### Advanced Usage

```python
# Extract from specific pages
tables = extractor.extract_tables_from_pdf(
    'document.pdf', 
    method='tabula',
    pages=[1, 3, 5]
)

# Get summary information
summary = extractor.get_table_summary(tables)
print(f"Total tables: {summary['total_tables']}")
```

### Command Line Examples

```bash
# Basic extraction
python cli.py document.pdf

# Extract from specific pages with verbose output
python cli.py document.pdf --pages 1,2,3 --verbose

# Use specific method and save to Excel
python cli.py document.pdf --method pdfplumber --output results.xlsx

# Get summary information
python cli.py document.pdf --summary
```

## Extraction Methods 🔧

| Method | Best For | Pros | Cons |
|--------|----------|------|------|
| **Auto** | General use | Tries multiple methods | Slower |
| **PDFPlumber** | Simple tables | Fast, good for basic tables | Limited complex table support |
| **Tabula** | Complex tables | Excellent table detection | Requires Java |
| **Camelot** | High-quality PDFs | Very accurate | Slower, requires Ghostscript |

## File Formats 📁

### Input
- PDF files (`.pdf`)

### Output
- Excel files (`.xlsx`) - Multiple sheets
- CSV files (`.csv`) - Individual files
- ZIP archives - Multiple CSV files
- Pandas DataFrames - Direct Python objects

## Testing 🧪

Create a sample PDF for testing:

```bash
python create_sample_pdf.py
```

Run example usage:

```bash
python example_usage.py
```

## Troubleshooting 🔧

### Common Issues

1. **No tables found**
   - Try different extraction methods
   - Check if PDF contains actual tabular data
   - Ensure PDF is not password-protected

2. **Installation issues**
   - Install Java for tabula-py
   - Install Ghostscript for camelot-py
   - Check Python version compatibility

3. **Memory issues with large PDFs**
   - Extract from specific pages
   - Use pdfplumber method for large files

### Error Messages

- `FileNotFoundError`: Check PDF file path
- `No tables found`: Try different extraction method
- `Java not found`: Install Java for tabula-py
- `Ghostscript not found`: Install Ghostscript for camelot-py

## API Reference 📖

### PDFTableExtractor Class

#### Methods

- `extract_tables_from_pdf(pdf_path, method='auto', pages=None)`: Extract tables from PDF
- `save_tables_to_excel(tables, output_path)`: Save tables to Excel file
- `save_tables_to_csv(tables, output_dir)`: Save tables to CSV files
- `get_table_summary(tables)`: Get summary information about tables

#### Parameters

- `pdf_path`: Path to PDF file (str or Path)
- `method`: Extraction method ('auto', 'pdfplumber', 'tabula', 'camelot')
- `pages`: Page numbers to extract from (int, list, or None for all)

## Contributing 🤝

Contributions are welcome! Please feel free to submit issues, feature requests, or pull requests.

## License 📄

This project is licensed under the MIT License - see the LICENSE file for details.

## Dependencies 📦

- pandas >= 1.5.0
- PyPDF2 >= 3.0.0
- pdfplumber >= 0.9.0
- tabula-py >= 2.5.0
- camelot-py[cv] >= 0.10.1
- openpyxl >= 3.0.0
- streamlit >= 1.25.0
- numpy >= 1.24.0

## Support 💬

If you encounter any issues or have questions, please:
1. Check the troubleshooting section
2. Search existing issues
3. Create a new issue with detailed information

---

**Happy table extracting! 🎉**
>>>>>>> c5291a19
<|MERGE_RESOLUTION|>--- conflicted
+++ resolved
@@ -1,4 +1,3 @@
-<<<<<<< HEAD
 # PDF Parse
 
 A Python library for extracting and parsing tabular data from PDF documents.
@@ -286,7 +285,6 @@
 - Basic table extraction functionality
 - CSV and JSON export
 - Configurable parsing options
-=======
 # PDF Table Extractor 📊
 
 A comprehensive tool for extracting tabular data from PDF documents and loading into pandas DataFrames. This application provides multiple extraction methods, a user-friendly web interface, and command-line tools for processing PDF files containing tables.
@@ -518,5 +516,4 @@
 
 ---
 
-**Happy table extracting! 🎉**
->>>>>>> c5291a19
+**Happy table extracting! 🎉**